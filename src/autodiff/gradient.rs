// ~~~~~~~~~~~~~~~~~~~~~~~~~~~~~~~~~~~~~~~~~~~~~~~~~~~~~~~~~~~~~~~~~~~~~~~~~~~~
// RustQuant: A Rust library for quantitative finance tools.
// Copyright (C) 2023 https://github.com/avhz
// See LICENSE or <https://www.gnu.org/licenses/>.
// ~~~~~~~~~~~~~~~~~~~~~~~~~~~~~~~~~~~~~~~~~~~~~~~~~~~~~~~~~~~~~~~~~~~~~~~~~~~~

//! This module contains the `Gradient` trait.
//! Each implementation of `wrt` returns the chosen partial derivatives.

// ~~~~~~~~~~~~~~~~~~~~~~~~~~~~~~~~~~~~~~~~~~~~~~~~~~~~~~~~~~~~~~~~~~~~~~~~~~~~
// IMPORTS
// ~~~~~~~~~~~~~~~~~~~~~~~~~~~~~~~~~~~~~~~~~~~~~~~~~~~~~~~~~~~~~~~~~~~~~~~~~~~~

use super::variable::Variable;

// ~~~~~~~~~~~~~~~~~~~~~~~~~~~~~~~~~~~~~~~~~~~~~~~~~~~~~~~~~~~~~~~~~~~~~~~~~~~~
// GRADIENT STRUCT AND IMPLEMENTATION
// ~~~~~~~~~~~~~~~~~~~~~~~~~~~~~~~~~~~~~~~~~~~~~~~~~~~~~~~~~~~~~~~~~~~~~~~~~~~~

// /// Struct containing the gradient (vector of partial derivatives).
// pub struct Gradient {
//     pub adjoints: Vec<f64>,
// }

// impl Gradient {
//     /// Function to retrieve the partial derivative *with-respect-to*
//     /// the chosen input variable.
//     pub fn wrt<'v>(&self, var: Variable<'v>) -> f64 {
//         self.adjoints[var.index]
//     }
// }

// ~~~~~~~~~~~~~~~~~~~~~~~~~~~~~~~~~~~~~~~~~~~~~~~~~~~~~~~~~~~~~~~~~~~~~~~~~~~~
// GRADIENT TRAIT AND IMPLEMENTATIONS
// ~~~~~~~~~~~~~~~~~~~~~~~~~~~~~~~~~~~~~~~~~~~~~~~~~~~~~~~~~~~~~~~~~~~~~~~~~~~~

/// Return the derivative/s *with-respect-to* the chosen variables.
<<<<<<< HEAD
/// This allows you to get the gradient of a function with respect to
/// any selection of variables, i.e.
///     - a single variable,
///     - a subset of the variables,
///     - or all of the variables.
=======
>>>>>>> 76bd15b8
pub trait Gradient<IN, OUT> {
    /// Returns the derivative/s *with-respect-to* the chosen variables.
    fn wrt(&self, variables: IN) -> OUT;
}

/// `wrt` a single variable.
impl<'v> Gradient<&Variable<'v>, f64> for Vec<f64> {
    #[inline]
<<<<<<< HEAD
    fn wrt(&self, variable: &Variable) -> f64 {
        self[variable.index]
=======
    fn wrt(&self, variables: &Variable) -> f64 {
        self[variables.index]
>>>>>>> 76bd15b8
    }
}

/// `wrt` a borrowed vector of variables.
impl<'v> Gradient<&Vec<Variable<'v>>, Vec<f64>> for Vec<f64> {
    #[inline]
    fn wrt(&self, variables: &Vec<Variable<'v>>) -> Vec<f64> {
<<<<<<< HEAD
        variables.iter().map(|&var| self[var.index]).collect()
        // let mut gradient = Vec::with_capacity(variables.len());
        // for i in variables {
        //     gradient.push(self.wrt(i));
        // }
        // gradient
=======
        let mut gradient = Vec::with_capacity(variables.len());

        for i in variables {
            gradient.push(self.wrt(i));
        }

        gradient
>>>>>>> 76bd15b8
    }
}

/// `wrt` a borrowed slice of variables.
impl<'v> Gradient<&[Variable<'v>], Vec<f64>> for Vec<f64> {
    #[inline]
    fn wrt(&self, variables: &[Variable<'v>]) -> Vec<f64> {
<<<<<<< HEAD
        variables.iter().map(|&var| self[var.index]).collect()
        // let mut gradient = Vec::with_capacity(variables.len());
        // for i in variables {
        //     gradient.push(self.wrt(i));
        // }
        // gradient
=======
        let mut gradient = Vec::with_capacity(variables.len());

        for i in variables {
            gradient.push(self.wrt(i));
        }

        gradient
>>>>>>> 76bd15b8
    }
}

/// `wrt` an array of variables.
impl<'v, const N: usize> Gradient<[Variable<'v>; N], Vec<f64>> for Vec<f64> {
    #[inline]
    fn wrt(&self, variables: [Variable<'v>; N]) -> Vec<f64> {
<<<<<<< HEAD
        variables.iter().map(|&var| self[var.index]).collect()
        // let mut gradient = Vec::with_capacity(N);
        // for i in variables {
        //     gradient.push(self.wrt(&i));
        // }
        // gradient
=======
        let mut gradient = Vec::with_capacity(N);

        for i in variables {
            gradient.push(self.wrt(&i));
        }

        gradient
>>>>>>> 76bd15b8
    }
}

/// `wrt` a borrowed array of variables.
impl<'v, const N: usize> Gradient<&[Variable<'v>; N], Vec<f64>> for Vec<f64> {
    #[inline]
    fn wrt(&self, variables: &[Variable<'v>; N]) -> Vec<f64> {
<<<<<<< HEAD
        variables.iter().map(|&var| self[var.index]).collect()
        // let mut gradient = Vec::with_capacity(N);
        // for i in variables {
        //     gradient.push(self.wrt(i));
        // }
        // gradient
=======
        let mut gradient = Vec::with_capacity(N);

        for i in variables {
            gradient.push(self.wrt(i));
        }

        gradient
>>>>>>> 76bd15b8
    }
}

// ~~~~~~~~~~~~~~~~~~~~~~~~~~~~~~~~~~~~~~~~~~~~~~~~~~~~~~~~~~~~~~~~~~~~~~~~~~~~
// TESTS SECTION
// ~~~~~~~~~~~~~~~~~~~~~~~~~~~~~~~~~~~~~~~~~~~~~~~~~~~~~~~~~~~~~~~~~~~~~~~~~~~~

#[cfg(test)]
mod test_gradient {
    use crate::{assert_approx_equal, autodiff::*};

    #[test]
    fn test_borrowed_vector() {
        let t = Tape::new();

        let x = t.var(1.0);
        let y = t.var(2.0);

        let z = x * y;

        let grad = z.accumulate();

        assert_approx_equal!(z.value, 2.0, 1e-15);
        assert_eq!(grad.wrt(&vec![x, y]), vec![2.0, 1.0]);
    }

    #[test]
    fn test_borrowed_slice() {
        let t = Tape::new();

        let x = t.var(1.0);
        let y = t.var(2.0);

        let z = x * y;

        let grad = z.accumulate();

        assert_approx_equal!(z.value, 2.0, 1e-15);
        assert_eq!(grad.wrt(&[x, y]), vec![2.0, 1.0]);
    }

    #[test]
    fn test_array() {
        let t = Tape::new();

        let x = t.var(1.0);
        let y = t.var(2.0);

        let z = x * y;

        let grad = z.accumulate();

        assert_approx_equal!(z.value, 2.0, 1e-15);
        assert_eq!(grad.wrt([x, y]), vec![2.0, 1.0]);
    }

    #[test]
    fn test_borrowd_array() {
        let t = Tape::new();

        let x = t.var(1.0);
        let y = t.var(2.0);

        let z = x * y;

        let grad = z.accumulate();

        assert_approx_equal!(z.value, 2.0, 1e-15);
        assert_eq!(grad.wrt(&[x, y]), vec![2.0, 1.0]);
    }

    #[test]
    fn x_times_y_plus_sin_x() {
        let t = Tape::new();

        let x = t.var(69.0);
        let y = t.var(420.0);

        let z = x * y + x.sin();

        let grad = z.accumulate();

        assert_approx_equal!(z.value, 28979.885215, 1e-6);
        assert_approx_equal!(grad.wrt(&x), y.value + x.value.cos(), 1e-15);
        assert_approx_equal!(grad.wrt(&y), x.value, 1e-15);
    }

    #[test]
    fn x_times_y_plus_tan_x() {
        let t = Tape::new();

        let x = t.var(1.0);
        let y = t.var(2.0);

        let z = x * y + x.tan();

        let grad = z.accumulate();

        assert_approx_equal!(z.value, 3.5574077246549, 1e-14);
        assert_approx_equal!(grad.wrt(&x), 5.4255188208147597, 1e-15);
        assert_approx_equal!(grad.wrt(&y), 1.0, 1e-15);
    }

    #[test]
    fn cosh_x_times_y() {
        let t = Tape::new();

        let x = t.var(1.0);
        let y = t.var(2.0);

        let z = (x * y).cosh();

        let grad = z.accumulate();

        println!("{}", grad.wrt(&x));

        assert_approx_equal!(z.value, 3.762195691083631459, 1e-10);
        assert_approx_equal!(grad.wrt(&x), 7.2537208156940375, 1e-10);
        assert_approx_equal!(grad.wrt(&y), 3.62686040784701, 1e-10);
    }

    #[test]
    fn cosh_xy_div_tanh_x_times_sinh_y() {
        let t = Tape::new();

        let x = t.var(1.0);
        let y = t.var(2.0);

        let z = (x * y).cosh() / (x.tanh() * y.sinh());

        let grad = z.accumulate();

        assert_approx_equal!(z.value, 1.3620308304831552, 1e-8);
        assert_approx_equal!(grad.wrt(&x), 1.87499075136386965, 1e-15);
        assert_approx_equal!(grad.wrt(&y), -0.099819345045613269, 1e-15);
    }

    #[test]
    fn test_block_assign() {
        let t = Tape::new();

        let x = t.var(1.0);
        let y = t.var(2.0);

        let f = {
            let z = x.sin() + y.tan();
            z.exp()
        };

        let grad = f.accumulate();

        println!("Grad wrt x = 1.0: \t{}", grad.wrt(&x));
        println!("Grad wrt y = 2.0: \t{}", grad.wrt(&y));

        assert_approx_equal!(grad.wrt(&x), 0.1409718084254616945815, 1e-15);
        assert_approx_equal!(grad.wrt(&y), 1.5066148885971964908277, 1e-15);
    }

    #[test]
    fn test_closure() {
        let t = Tape::new();

        let x = t.var(1.0);
        let y = t.var(2.0);

        let z = || (x * y).cosh() / (x.tanh() * y.sinh());

        let grad = z().accumulate();

        assert_approx_equal!(z().value, 1.3620308304831552, 1e-8);
        assert_approx_equal!(grad.wrt(&x), 1.87499075136386965, 1e-15);
        assert_approx_equal!(grad.wrt(&y), -0.099819345045613269, 1e-15);
    }

    #[test]
    fn test_function_input() {
        fn diff_fn<'v>(params: &[Variable<'v>], data: &[f64]) -> Variable<'v> {
            params[0].powf(params[1]) + data[0].sin() - params[2].asinh() / data[1]
        }

        let tape = Tape::new();
        let params = tape.vars(&[3.0, 2.0, 1.0]);
        let data = [1., 2.];
        let result = diff_fn(&params, &data);
        let gradients = result.accumulate();
        println!("{:?}", gradients.wrt(&params));
        println!("{:?}", gradients);
    }
}<|MERGE_RESOLUTION|>--- conflicted
+++ resolved
@@ -35,14 +35,11 @@
 // ~~~~~~~~~~~~~~~~~~~~~~~~~~~~~~~~~~~~~~~~~~~~~~~~~~~~~~~~~~~~~~~~~~~~~~~~~~~~
 
 /// Return the derivative/s *with-respect-to* the chosen variables.
-<<<<<<< HEAD
 /// This allows you to get the gradient of a function with respect to
 /// any selection of variables, i.e.
 ///     - a single variable,
 ///     - a subset of the variables,
 ///     - or all of the variables.
-=======
->>>>>>> 76bd15b8
 pub trait Gradient<IN, OUT> {
     /// Returns the derivative/s *with-respect-to* the chosen variables.
     fn wrt(&self, variables: IN) -> OUT;
@@ -51,13 +48,8 @@
 /// `wrt` a single variable.
 impl<'v> Gradient<&Variable<'v>, f64> for Vec<f64> {
     #[inline]
-<<<<<<< HEAD
     fn wrt(&self, variable: &Variable) -> f64 {
         self[variable.index]
-=======
-    fn wrt(&self, variables: &Variable) -> f64 {
-        self[variables.index]
->>>>>>> 76bd15b8
     }
 }
 
@@ -65,22 +57,7 @@
 impl<'v> Gradient<&Vec<Variable<'v>>, Vec<f64>> for Vec<f64> {
     #[inline]
     fn wrt(&self, variables: &Vec<Variable<'v>>) -> Vec<f64> {
-<<<<<<< HEAD
-        variables.iter().map(|&var| self[var.index]).collect()
-        // let mut gradient = Vec::with_capacity(variables.len());
-        // for i in variables {
-        //     gradient.push(self.wrt(i));
-        // }
-        // gradient
-=======
-        let mut gradient = Vec::with_capacity(variables.len());
-
-        for i in variables {
-            gradient.push(self.wrt(i));
-        }
-
-        gradient
->>>>>>> 76bd15b8
+        variables.iter().map(|&var| self[var.index]).collect()
     }
 }
 
@@ -88,22 +65,7 @@
 impl<'v> Gradient<&[Variable<'v>], Vec<f64>> for Vec<f64> {
     #[inline]
     fn wrt(&self, variables: &[Variable<'v>]) -> Vec<f64> {
-<<<<<<< HEAD
-        variables.iter().map(|&var| self[var.index]).collect()
-        // let mut gradient = Vec::with_capacity(variables.len());
-        // for i in variables {
-        //     gradient.push(self.wrt(i));
-        // }
-        // gradient
-=======
-        let mut gradient = Vec::with_capacity(variables.len());
-
-        for i in variables {
-            gradient.push(self.wrt(i));
-        }
-
-        gradient
->>>>>>> 76bd15b8
+        variables.iter().map(|&var| self[var.index]).collect()
     }
 }
 
@@ -111,22 +73,7 @@
 impl<'v, const N: usize> Gradient<[Variable<'v>; N], Vec<f64>> for Vec<f64> {
     #[inline]
     fn wrt(&self, variables: [Variable<'v>; N]) -> Vec<f64> {
-<<<<<<< HEAD
-        variables.iter().map(|&var| self[var.index]).collect()
-        // let mut gradient = Vec::with_capacity(N);
-        // for i in variables {
-        //     gradient.push(self.wrt(&i));
-        // }
-        // gradient
-=======
-        let mut gradient = Vec::with_capacity(N);
-
-        for i in variables {
-            gradient.push(self.wrt(&i));
-        }
-
-        gradient
->>>>>>> 76bd15b8
+        variables.iter().map(|&var| self[var.index]).collect()
     }
 }
 
@@ -134,22 +81,7 @@
 impl<'v, const N: usize> Gradient<&[Variable<'v>; N], Vec<f64>> for Vec<f64> {
     #[inline]
     fn wrt(&self, variables: &[Variable<'v>; N]) -> Vec<f64> {
-<<<<<<< HEAD
-        variables.iter().map(|&var| self[var.index]).collect()
-        // let mut gradient = Vec::with_capacity(N);
-        // for i in variables {
-        //     gradient.push(self.wrt(i));
-        // }
-        // gradient
-=======
-        let mut gradient = Vec::with_capacity(N);
-
-        for i in variables {
-            gradient.push(self.wrt(i));
-        }
-
-        gradient
->>>>>>> 76bd15b8
+        variables.iter().map(|&var| self[var.index]).collect()
     }
 }
 
